--- conflicted
+++ resolved
@@ -28,12 +28,6 @@
 
 ## Documentation
 
-<<<<<<< HEAD
-Additional documentation is available in the `documentation` folder:
-
-- [SSL Certificate Management](documentation/certificates.md) - Comprehensive guide to managing SSL certificates for the application, including Netskope integration and troubleshooting
-- [Icon Creation Guide](documentation/iconCreation.md) - Instructions for creating and customizing application icons
-=======
 Reference documentation for users and developers is available in the `documentation` directory:
 
 - [SSL Certificate Management](documentation/certificates.md) - Comprehensive guide to SSL certificate handling, including:
@@ -47,7 +41,6 @@
   - Converting icons to different formats
   - Integrating icons into the build process
   - Troubleshooting icon display issues
->>>>>>> 4c7a6874
 
 ## User Interface
 
@@ -430,12 +423,8 @@
 
 - Java 11 or later
 - Maven 3.6 or later for building
-<<<<<<< HEAD
-- Properly configured SSL certificates (especially if using Netskope SSL inspection)
-=======
 - Properly configured SSL certificates (especially in environments using Netskope for SSL interception)
 - See [SSL Certificate Management](documentation/certificates.md) for certificate requirements
->>>>>>> 4c7a6874
 
 ## Build System
 
@@ -446,7 +435,6 @@
 - JNA 5.13.0 for native system access
 - Maven 3.6+ for building
 
-<<<<<<< HEAD
 ### Certificate Management
 The build process automatically manages SSL certificates:
 - System certificates are exported during build
@@ -455,30 +443,10 @@
 
 See the [SSL Certificate Management](documentation/certificates.md) guide for details.
 
-### Building with Maven
-The project includes a Maven configuration that:
-- Enforces Java 11 or later
-- Compiles Groovy sources
-- Creates an executable JAR with dependencies
-- Runs tests
-
-To build the project:
-```bash
-# Clean and build
-mvn clean package
-
-# Run tests only
-mvn test
-
-# Install to local Maven repository
-mvn install
-```
-=======
 ### SSL Certificate Handling
 The build process includes automatic SSL certificate management:
 - System certificates are imported into a custom truststore
 - Netskope certificates are detected and imported if available
 - Certificate configuration is integrated into the app bundle
->>>>>>> 4c7a6874
 
 For details on certificate management during the build process, see the [SSL Certificate Management](documentation/certificates.md) documentation.